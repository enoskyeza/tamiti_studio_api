--- conflicted
+++ resolved
@@ -28,13 +28,6 @@
     def __str__(self):
         return f"{self.name} ({self.type})"
 
-<<<<<<< HEAD
-    def apply_transaction(self, tx_type, amount):
-        if tx_type == 'income':
-            self.balance += amount
-        else:
-            self.balance -= amount
-=======
     @property
     def incoming_transactions(self):
         return self.transaction_set.filter(type=TransactionType.INCOME)
@@ -47,8 +40,15 @@
         income = self.incoming_transactions.aggregate(total=Sum('amount'))['total'] or 0
         expense = self.outgoing_transactions.aggregate(total=Sum('amount'))['total'] or 0
         self.balance = income - expense
->>>>>>> f4807fb2
         self.save(update_fields=['balance'])
+
+    def apply_transaction(self, tx_type, amount):
+        if tx_type == TransactionType.INCOME:
+            self.balance += amount
+        else:
+            self.balance -= amount
+        self.save(update_fields=['balance'])
+
 
 
 class Invoice(BaseModel):
